--- conflicted
+++ resolved
@@ -225,10 +225,7 @@
         /// </returns>
         protected Task UnregisterReminderAsync(IActorReminder reminder)
         {
-<<<<<<< HEAD
-=======
-            EnsureInteractorInitialized();
->>>>>>> 55e0dba8
+            EnsureInteractorInitialized();
             return this.Host.DaprInteractor.UnregisterReminderAsync(this.actorTypeName, this.Id.ToString(), reminder.Name);
         }
 
@@ -241,10 +238,7 @@
         /// </returns>
         protected Task UnregisterReminderAsync(string reminderName)
         {
-<<<<<<< HEAD
-=======
-            EnsureInteractorInitialized();
->>>>>>> 55e0dba8
+            EnsureInteractorInitialized();
             return this.Host.DaprInteractor.UnregisterReminderAsync(this.actorTypeName, this.Id.ToString(), reminderName);
         }
 
@@ -299,10 +293,7 @@
         /// <returns>Task representing the Unregister timer operation.</returns>
         protected async Task UnregisterTimerAsync(ActorTimer timer)
         {
-<<<<<<< HEAD
-=======
-            EnsureInteractorInitialized();
->>>>>>> 55e0dba8
+            EnsureInteractorInitialized();
             await this.Host.DaprInteractor.UnregisterTimerAsync(this.actorTypeName, this.Id.ToString(), timer.Name);
         }
 
@@ -313,10 +304,7 @@
         /// <returns>Task representing the Unregister timer operation.</returns>
         protected async Task UnregisterTimerAsync(string timerName)
         {
-<<<<<<< HEAD
-=======
-            EnsureInteractorInitialized();
->>>>>>> 55e0dba8
+            EnsureInteractorInitialized();
             await this.Host.DaprInteractor.UnregisterTimerAsync(this.actorTypeName, this.Id.ToString(), timerName);
         }
 
