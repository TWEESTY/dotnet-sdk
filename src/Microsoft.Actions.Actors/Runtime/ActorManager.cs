﻿// ------------------------------------------------------------
// Copyright (c) Microsoft Corporation. All rights reserved.
// Licensed under the MIT License (MIT). See License.txt in the repo root for license information.
// ------------------------------------------------------------

namespace Microsoft.Actions.Actors.Runtime
{    
    using System;
    using System.Collections.Concurrent;
    using System.IO;
    using System.Reflection;
    using System.Text;
    using System.Threading;
    using System.Threading.Tasks;
    using Microsoft.Actions.Actors;
    using Microsoft.Actions.Actors.Builder;
    using Microsoft.Actions.Actors.Communication;
    using Newtonsoft.Json;

    /// <summary>
    /// Manages Actors of a specific actor type.
    /// </summary>
    internal sealed class ActorManager : IActorManager
    {
        private const string TraceType = "ActorManager";
        private const string ReceiveReminderMethodName = "ReceiveReminderAsync";
        private const string TimerMethodName = "FireTimerAsync";
        private readonly ActorService actorService;
        private readonly ConcurrentDictionary<ActorId, Actor> activeActors;
        private readonly ActorMethodContext reminderMethodContext;
        private readonly ActorMethodContext timerMethodContext;
        private readonly ActorMessageSerializersManager serializersManager;
        private IActorMessageBodyFactory messageBodyFactory;

        // method dispatchermap used by remoting calls.
        private ActorMethodDispatcherMap methodDispatcherMap;

        // method info map used by non-remoting calls.
        private ActorMethodInfoMap actorMethodInfoMap;

        internal ActorManager(ActorService actorService)
        {
            this.actorService = actorService;

            // map for remoting calls.
            this.methodDispatcherMap = new ActorMethodDispatcherMap(this.actorService.ActorTypeInfo.InterfaceTypes);

            // map for non-remoting calls.
            this.actorMethodInfoMap = new ActorMethodInfoMap(this.actorService.ActorTypeInfo.InterfaceTypes);
            this.activeActors = new ConcurrentDictionary<ActorId, Actor>();
            this.reminderMethodContext = ActorMethodContext.CreateForReminder(ReceiveReminderMethodName);
            this.timerMethodContext = ActorMethodContext.CreateForReminder(TimerMethodName);
            this.serializersManager = IntializeSerializationManager(null);
            this.messageBodyFactory = new WrappedRequestMessageFactory();
        }

<<<<<<< HEAD
        internal ActorTypeInformation ActorTypeInfo => this.actorService.ActorTypeInfo;

        internal Task<IActorResponseMessage> DispatchWithRemotingAsync(ActorId actorId, string actorMethodName, string actionsActorheader, Stream data, CancellationToken cancellationToken)
=======
        internal ActorTypeInfo ActorTypeInfo { get; }

        internal ActorMethodDispatcherMap MethodDispatcherMap { get; set; }

        internal Task<Tuple<string, string>> DispatchWithRemotingAsync(ActorId actorId, string actorMethodName, string actionsActorheader, Stream data, CancellationToken cancellationToken)
>>>>>>> f7d42f30
        {
            var actorMethodContext = ActorMethodContext.CreateForActor(actorMethodName);
            
            // Get the serialized header
            var actorMessageHeader = this.serializersManager.GetHeaderSerializer()
                .DeserializeRequestHeaders(new MemoryStream(Encoding.ASCII.GetBytes(actionsActorheader)));

            var interfaceId = actorMessageHeader.InterfaceId;

            // Get the deserialized Body.
            var msgBodySerializer = this.serializersManager.GetRequestMessageBodySerializer(actorMessageHeader.InterfaceId);
            var actorMessageBody = msgBodySerializer.Deserialize(data);

            // Call the method on the method dispatcher using the Func below.
            var methodDispatcher = this.methodDispatcherMap.GetDispatcher(actorMessageHeader.InterfaceId, actorMessageHeader.MethodId);

            // Create a Func to be invoked by common method.
            async Task<Tuple<string, string>> RequestFunc(Actor actor, CancellationToken ct)
            {
                IActorResponseMessageBody responseMsgBody = null;
                var actorResponseMessageHeader = new ActorResponseMessageHeader();

                try
                {
                    responseMsgBody = (IActorResponseMessageBody)await methodDispatcher.DispatchAsync(
                        actor,
                        actorMessageHeader.MethodId,
                        actorMessageBody,
                        this.messageBodyFactory,
                        ct);
                }
                catch (Exception exception)
                {
                    // set response header for error
                    // TODO come up with error messages translation layer
                    actorResponseMessageHeader.AddHeader(Constants.ErrorResponseHeaderName, Encoding.ASCII.GetBytes(exception.Message));
                }

                var responseMessage = this.CreateResponseMessage(actorResponseMessageHeader, responseMsgBody, interfaceId);

                return responseMessage;
            }

            return this.DispatchInternalAsync<Tuple<string, string>>(actorId, actorMethodContext, RequestFunc, cancellationToken);
        }

        internal async Task DispatchWithoutRemotingAsync(ActorId actorId, string actorMethodName, Stream requestBodyStream, Stream responseBodyStream, CancellationToken cancellationToken)
        {
            var actorMethodContext = ActorMethodContext.CreateForActor(actorMethodName);
            var serializer = new JsonSerializer();

            // Create a Func to be invoked by common method.
            var methodInfo = this.actorMethodInfoMap.LookupActorMethodInfo(actorMethodName);

            async Task<object> RequestFunc(Actor actor, CancellationToken ct)
            {
                var parameters = methodInfo.GetParameters();
                dynamic awaitable;

                if (parameters.Length == 0)
                {
                    awaitable = methodInfo.Invoke(actor, null);
                }
                else
                {
                    // deserialize using stream.
                    var type = parameters[0].ParameterType;
                    var deserializedType = default(object);
                    using (var streamReader = new StreamReader(requestBodyStream))
                    {
                        using (var reader = new JsonTextReader(streamReader))
                        {
                            deserializedType = serializer.Deserialize(reader, type);
                        }
                    }

                    awaitable = methodInfo.Invoke(actor, new object[] { deserializedType });
                }

                await awaitable;

                // Write Response back if method's return type is other than Task.
                // Serialize result if it has result (return type was not just Task.)
                if (methodInfo.ReturnType.Name != typeof(Task).Name)
                {
                    // already await, Getting result will be non blocking.
                    var x = awaitable.GetAwaiter().GetResult();
                    return x;
                }
                else
                {
                    return default(object);
                }
            }

            var result = await this.DispatchInternalAsync(actorId, actorMethodContext, RequestFunc, cancellationToken);

            using (var streamWriter = new StreamWriter(responseBodyStream))
            {
                using (var writer = new JsonTextWriter(streamWriter))
                {
                    serializer.Serialize(writer, result);
                }
            }
        }

        internal Task FireReminderAsync(ActorId actorId, string reminderName, Stream requestBodyStream, CancellationToken cancellationToken = default(CancellationToken))
        {
            // Only FireReminder if its IRemindable, else ignore it.
            if (this.ActorTypeInfo.IsRemindable)
            {
                var reminderdata = ReminderInfo.Deserialize(requestBodyStream);

                // Create a Func to be invoked by common method.
                async Task<byte[]> RequestFunc(Actor actor, CancellationToken ct)
                {
                    await
                        (actor as IRemindable).ReceiveReminderAsync(
                            reminderName,
                            reminderdata.Data,
                            reminderdata.DueTime,
                            reminderdata.Period);

                    return null;
                }

                return this.DispatchInternalAsync(actorId, this.reminderMethodContext, RequestFunc, cancellationToken);
            }

            return Task.CompletedTask;
        }

        internal Task FireTimerAsync(ActorId actorId, string timerName, CancellationToken cancellationToken = default(CancellationToken))
        {
            // Create a Func to be invoked by common method.
            async Task<byte[]> RequestFunc(Actor actor, CancellationToken ct)
            {
                await
                    actor.FireTimerAsync(timerName);

                return null;
            }

            return this.DispatchInternalAsync(actorId, this.timerMethodContext, RequestFunc, cancellationToken);
        }

        internal async Task ActivateActor(ActorId actorId)
        {
            // An actor is activated by "actions" runtime when a call is to be made for an actor.
            var actor = this.actorService.CreateActor(actorId);
            await actor.OnActivateInternalAsync();

            // Add actor to activeActors only after OnActivate succeeds (user code can throw error from its override of Activate method.)
            // Always add the new instance.
            this.activeActors.AddOrUpdate(actorId, actor, (key, oldValue) => actor);
        }

        internal async Task DeactivateActor(ActorId actorId)
        {
            if (this.activeActors.TryRemove(actorId, out var deactivatedActor))
            {
                await deactivatedActor.OnDeactivateInternalAsync();
            }
        }

        private static ActorMessageSerializersManager IntializeSerializationManager(
            IActorMessageBodySerializationProvider serializationProvider)
        {
            // TODO serializer settings 
            return new ActorMessageSerializersManager(
                serializationProvider,
                new ActorMessageHeaderSerializer());
        }

        private async Task<T> DispatchInternalAsync<T>(ActorId actorId, ActorMethodContext actorMethodContext, Func<Actor, CancellationToken, Task<T>> actorFunc, CancellationToken cancellationToken)
        {
            if (!this.activeActors.TryGetValue(actorId, out var actor))
            {
                // This should never happen, as "Actions" runtime activates the actor first. if it ever it would mean a bug in "Actions" runtime.
                var errorMsg = $"Actor {actorId} is not yet activated.";
                ActorTrace.Instance.WriteError(TraceType, errorMsg);
                throw new InvalidOperationException(errorMsg);
            }

            var retval = default(T);

            try
            {
                // invoke the function of the actor
                await actor.OnPreActorMethodAsyncInternal(actorMethodContext);
                retval = await actorFunc.Invoke(actor, cancellationToken);
                await actor.OnPostActorMethodAsyncInternal(actorMethodContext);
            }
            catch
            {
                actor.OnInvokeFailed();
                throw;
            }

            return retval;
        }

        private Tuple<string, string> CreateResponseMessage(IActorResponseMessageHeader header, IActorResponseMessageBody msgBody, int interfaceId)
        {
            string responseHeader = string.Empty;
            if (header != null)
            {
                var responseHeaderBytes = this.serializersManager.GetHeaderSerializer().SerializeResponseHeader(header);

                if (responseHeaderBytes != null)
                {
                    responseHeader = Encoding.UTF8.GetString(responseHeaderBytes, 0, responseHeaderBytes.Length);
                }
            }

            string responseMsgBody = string.Empty;
            if (msgBody != null)
            {
                var responseSerializer = this.serializersManager.GetResponseMessageBodySerializer(interfaceId);

                var responseMsgBodyBytes = responseSerializer.Serialize(msgBody);
                responseMsgBody = Encoding.UTF8.GetString(responseMsgBodyBytes, 0, responseMsgBodyBytes.Length);
            }

            return new Tuple<string, string>(responseHeader, responseMsgBody);
        }
    }
}<|MERGE_RESOLUTION|>--- conflicted
+++ resolved
@@ -54,17 +54,9 @@
             this.messageBodyFactory = new WrappedRequestMessageFactory();
         }
 
-<<<<<<< HEAD
         internal ActorTypeInformation ActorTypeInfo => this.actorService.ActorTypeInfo;
 
-        internal Task<IActorResponseMessage> DispatchWithRemotingAsync(ActorId actorId, string actorMethodName, string actionsActorheader, Stream data, CancellationToken cancellationToken)
-=======
-        internal ActorTypeInfo ActorTypeInfo { get; }
-
-        internal ActorMethodDispatcherMap MethodDispatcherMap { get; set; }
-
         internal Task<Tuple<string, string>> DispatchWithRemotingAsync(ActorId actorId, string actorMethodName, string actionsActorheader, Stream data, CancellationToken cancellationToken)
->>>>>>> f7d42f30
         {
             var actorMethodContext = ActorMethodContext.CreateForActor(actorMethodName);
             
