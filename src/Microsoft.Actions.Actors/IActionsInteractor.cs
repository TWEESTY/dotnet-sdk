﻿// ------------------------------------------------------------
// Copyright (c) Microsoft Corporation. All rights reserved.
// Licensed under the MIT License (MIT). See License.txt in the repo root for license information.
// ------------------------------------------------------------

<<<<<<< HEAD
namespace Microsoft.Actions.Actors.Runtime
{
=======
namespace Microsoft.Actions.Actors
{
>>>>>>> 28cf5924
    using System;
    using System.Collections.Generic;
    using System.Threading;
    using System.Threading.Tasks;
    using Microsoft.Actions.Actors.Runtime;

    /// <summary>
    /// Interface for interacting with Actions runtime.
    /// </summary>
    internal interface IActionsInteractor
    {
        /// <summary>
        /// Invokes an Actor method on Actions.
        /// </summary>
        /// <param name="actorType">Type of actor.</param>
        /// <param name="actorId">ActorId.</param>
        /// <param name="methodName">Method name to invoke.</param>
        /// <param name="jsonPayload">State changes.</param>
        /// <param name="cancellationToken">Cancels the operation.</param>
        /// <returns>A task that represents the asynchronous operation.</returns>
        Task<string> InvokeActorMethodAsync(string actorType, ActorId actorId, string methodName, string jsonPayload, CancellationToken cancellationToken = default(CancellationToken));

        /// <summary>
        /// Saves a state to Actions.
        /// </summary>
<<<<<<< HEAD
=======
        /// <param name="actorType">Type of actor.</param>
>>>>>>> 28cf5924
        /// <param name="actorId">ActorId.</param>
        /// <param name="stateChanges">State changes.</param>
        /// <param name="cancellationToken">Cancels the operation.</param>
        /// <returns>A task that represents the asynchronous operation.</returns>
        Task SaveStateAsync(Type actorType, ActorId actorId, IReadOnlyCollection<ActorStateChange> stateChanges, CancellationToken cancellationToken = default(CancellationToken));

        /// <summary>
        /// Saves a state to Actions.
        /// </summary>
        /// <param name="actorType">Type of actor.</param>
        /// <param name="actorId">ActorId.</param>
        /// <param name="keyName">Name of key to get value for.</param>
        /// <param name="cancellationToken">Cancels the operation.</param>
        /// <returns>A task that represents the asynchronous operation.</returns>
<<<<<<< HEAD
        Task<string> GetStateAsync(ActorId actorId, CancellationToken cancellationToken = default(CancellationToken));

        /// <summary>
        /// Invokes Actor method.
        /// </summary>
        /// <param name="actorId">ActorId.</param>
        /// <param name="actorType">Actor Type.</param>
        /// <param name="methodName">Method Name.</param>
        /// <param name="messageHeader">Message Header.</param>
        /// <param name="messageBody">Message Body.</param>
        /// <param name="cancellationToken">Cancels the operation.</param>
        /// <returns>A <see cref="Task"/> representing the result of the asynchronous operation.</returns>
        Task<object> InvokeActorMethod(string actorId, string actorType, string methodName, byte[] messageHeader, byte[] messageBody, CancellationToken cancellationToken = default(CancellationToken));
=======
        Task<string> GetStateAsync(Type actorType, ActorId actorId, string keyName, CancellationToken cancellationToken = default(CancellationToken));
>>>>>>> 28cf5924
    }
}<|MERGE_RESOLUTION|>--- conflicted
+++ resolved
@@ -3,13 +3,8 @@
 // Licensed under the MIT License (MIT). See License.txt in the repo root for license information.
 // ------------------------------------------------------------
 
-<<<<<<< HEAD
-namespace Microsoft.Actions.Actors.Runtime
-{
-=======
 namespace Microsoft.Actions.Actors
 {
->>>>>>> 28cf5924
     using System;
     using System.Collections.Generic;
     using System.Threading;
@@ -35,10 +30,7 @@
         /// <summary>
         /// Saves a state to Actions.
         /// </summary>
-<<<<<<< HEAD
-=======
         /// <param name="actorType">Type of actor.</param>
->>>>>>> 28cf5924
         /// <param name="actorId">ActorId.</param>
         /// <param name="stateChanges">State changes.</param>
         /// <param name="cancellationToken">Cancels the operation.</param>
@@ -53,8 +45,7 @@
         /// <param name="keyName">Name of key to get value for.</param>
         /// <param name="cancellationToken">Cancels the operation.</param>
         /// <returns>A task that represents the asynchronous operation.</returns>
-<<<<<<< HEAD
-        Task<string> GetStateAsync(ActorId actorId, CancellationToken cancellationToken = default(CancellationToken));
+        Task<string> GetStateAsync(Type actorType, ActorId actorId, string keyName, CancellationToken cancellationToken = default(CancellationToken));
 
         /// <summary>
         /// Invokes Actor method.
@@ -66,9 +57,6 @@
         /// <param name="messageBody">Message Body.</param>
         /// <param name="cancellationToken">Cancels the operation.</param>
         /// <returns>A <see cref="Task"/> representing the result of the asynchronous operation.</returns>
-        Task<object> InvokeActorMethod(string actorId, string actorType, string methodName, byte[] messageHeader, byte[] messageBody, CancellationToken cancellationToken = default(CancellationToken));
-=======
-        Task<string> GetStateAsync(Type actorType, ActorId actorId, string keyName, CancellationToken cancellationToken = default(CancellationToken));
->>>>>>> 28cf5924
+        Task<object> InvokeActorMethod(string actorId, string actorType, string methodName, byte[] messageHeader, byte[] messageBody, CancellationToken cancellationToken = default(CancellationToken));        
     }
 }