﻿// ------------------------------------------------------------
// Copyright (c) Microsoft Corporation. All rights reserved.
// Licensed under the MIT License (MIT). See License.txt in the repo root for license information.
// ------------------------------------------------------------

namespace Microsoft.Actions.Actors
{
    using System;
    using System.Collections.Generic;
    using System.IO;
    using System.Linq;
    using System.Net;
    using System.Net.Http;
    using System.Security.Authentication;
    using System.Text;
    using System.Threading;
    using System.Threading.Tasks;
<<<<<<< HEAD
    using Microsoft.Actions.Actors.Communication;
    using Microsoft.Actions.Actors.Resources;
=======
    using Microsoft.Actions.Actors.Runtime;
>>>>>>> 28cf5924
    using Newtonsoft.Json;

    /// <summary>
    /// Class to interact with actions runtime over http.
    /// </summary>
    internal class ActionsHttpInteractor : IActionsInteractor
    {
        private const string ActionsEndpoint = Constants.ActionsEndpoint;
        private readonly string actionsPort = Constants.ActionsPort;
        private readonly HttpClientHandler innerHandler;
        private readonly IReadOnlyList<DelegatingHandler> delegateHandlers;
        private readonly HttpClientSettings clientSettings;
        private HttpClient httpClient = null;
        private bool disposed = false;

        public ActionsHttpInteractor(
            HttpClientHandler innerHandler = null,
            HttpClientSettings clientSettings = null,
            params DelegatingHandler[] delegateHandlers)
        {
            // Get Actions port from Environment Variable if it has been overridden.
            var actionsPort = Environment.GetEnvironmentVariable(Constants.ActionsPortEnvironmentVariable);
            if (actionsPort != null)
            {
                this.actionsPort = actionsPort;
            }

            this.innerHandler = innerHandler ?? new HttpClientHandler();
            this.delegateHandlers = delegateHandlers;
            this.clientSettings = clientSettings;

            this.httpClient = this.CreateHttpClient();
        }

        public Task<string> GetStateAsync(Type actorType, ActorId actorId, string keyName, CancellationToken cancellationToken = default(CancellationToken))
        {
            var url = $"actors/state/{actorType.Name}/{actorId.ToString()}";
            var requestId = Guid.NewGuid().ToString();

            HttpRequestMessage RequestFunc()
            {
                var request = new HttpRequestMessage()
                {
                    Method = HttpMethod.Get,
                };
                return request;
            }

            return this.SendAsyncGetResponseAsRawJson(RequestFunc, url, requestId, cancellationToken);
        }

        public Task SaveStateAsync(Type actorType, ActorId actorId, IReadOnlyCollection<ActorStateChange> stateChanges, CancellationToken cancellationToken = default(CancellationToken))
        {
            throw new NotImplementedException();
        }

<<<<<<< HEAD
        public Task<object> InvokeActorMethod(string actorId, string actorType, string methodName, byte[] messageHeader, byte[] messageBody, CancellationToken cancellationToken = default(CancellationToken))
        {
            var relativeUrl = $"{Constants.ActorRequestRelativeUrl}/{actorType}/{actorId}/{methodName}";

=======
        public Task<string> InvokeActorMethodAsync(string actorType, ActorId actorId, string methodName, string jsonPayload, CancellationToken cancellationToken = default(CancellationToken))
        {
            var relativeUri = $"v1.0/actors/{actorType}/{actorId}/{methodName}";
>>>>>>> 28cf5924
            var requestId = Guid.NewGuid().ToString();

            HttpRequestMessage RequestFunc()
            {
                var request = new HttpRequestMessage()
                {
<<<<<<< HEAD
                    Method = HttpMethod.Post,
                    Content = new ByteArrayContent(messageBody),
                };

                request.Headers.Add(Constants.RequestHeaderName, Encoding.UTF8.GetString(messageHeader, 0, messageHeader.Length));
=======
                    Method = HttpMethod.Put,
                    Content = new StringContent(jsonPayload, Encoding.UTF8),
                };
>>>>>>> 28cf5924
                request.Content.Headers.ContentType = System.Net.Http.Headers.MediaTypeHeaderValue.Parse("application/json; charset=utf-8");
                return request;
            }

<<<<<<< HEAD
            return Task.FromResult((object)this.SendAsync(RequestFunc, relativeUrl, requestId, cancellationToken));
=======
            return this.SendAsyncGetResponseAsRawJson(RequestFunc, relativeUri, requestId, cancellationToken);
>>>>>>> 28cf5924
        }

        /// <summary>
        /// Sends an HTTP get request to Actions.
        /// </summary>
        /// <param name="requestFunc">Func to create HttpRequest to send.</param>
        /// <param name="relativeUri">The relative URI.</param>
        /// <param name="requestId">Request Id for corelation.</param>
        /// <param name="cancellationToken">The cancellation token.</param>
<<<<<<< HEAD
        /// <returns>The payload of the GET response.</returns>
        internal async Task<HttpResponseMessage> SendAsync(
=======
        internal async Task SendAsync(
>>>>>>> 28cf5924
            Func<HttpRequestMessage> requestFunc,
            string relativeUri,
            string requestId,
            CancellationToken cancellationToken)
        {
            return await this.SendAsyncHandleUnsuccessfulResponse(requestFunc, relativeUri, requestId, cancellationToken);
        }

        /// <summary>
        /// Sends an HTTP get request to Actions and returns the result as raw json.
        /// </summary>
        /// <param name="requestFunc">Func to create HttpRequest to send.</param>
        /// <param name="relativeUri">The relative URI.</param>
        /// <param name="requestId">Request Id for corelation.</param>
        /// <param name="cancellationToken">The cancellation token.</param>
        /// <returns>The payload of the GET response as string.</returns>
        internal async Task<string> SendAsyncGetResponseAsRawJson(
            Func<HttpRequestMessage> requestFunc,
            string relativeUri,
            string requestId,
            CancellationToken cancellationToken)
        {
            var response = await this.SendAsyncHandleUnsuccessfulResponse(requestFunc, relativeUri, requestId, cancellationToken);
            var retValue = default(string);

            if (response != null && response.Content != null)
            {
                retValue = await response.Content.ReadAsStringAsync();
            }

            return retValue;
        }

        /// <summary>
        /// Disposes resources.
        /// </summary>
        /// <param name="disposing">False values indicates the method is being called by the runtime, true value indicates the method is called by the user code.</param>
        protected virtual void Dispose(bool disposing)
        {
            if (!this.disposed)
            {
                if (disposing)
                {
                    this.httpClient.Dispose();
                    this.httpClient = null;
                }

                this.disposed = true;
            }
        }

        /// <summary>
        /// Sends an HTTP get request to cluster http gateway.
        /// </summary>
        /// <param name="requestFunc">Func to create HttpRequest to send.</param>
        /// <param name="relativeUri">The relative URI.</param>
        /// <param name="requestId">Request Id for corelation.</param>
        /// <param name="cancellationToken">The cancellation token.</param>
        /// <returns>The payload of the GET response.</returns>
        private async Task<HttpResponseMessage> SendAsyncHandleUnsuccessfulResponse(
            Func<HttpRequestMessage> requestFunc,
            string relativeUri,
            string requestId,
            CancellationToken cancellationToken)
        {
            HttpRequestMessage FinalRequestFunc()
            {
                var request = requestFunc.Invoke();
                request.RequestUri = new Uri($"http://{ActionsEndpoint}:{this.actionsPort}/{relativeUri}");

                // Add correlation IDs.
                request.Headers.Add(Constants.RequestIdHeaderName, this.GetClientRequestIdWithCorrelation(requestId));
                return request;
            }

            var response = await this.SendAsyncHandleSecurityExceptions(FinalRequestFunc, cancellationToken);

            if (response.IsSuccessStatusCode)
            {
                return response;
            }

            // TODO Log Unsuccessful Response.

            // Try to get Error Information if present in response body.
            if (response.Content != null)
            {
                ActionsError error = null;

                try
                {
                    var contentStream = await response.Content.ReadAsStreamAsync();
                    if (contentStream.Length != 0)
                    {
                        using (var streamReader = new StreamReader(contentStream))
                        {
                            var json = await streamReader.ReadToEndAsync();
                            error = JsonConvert.DeserializeObject<ActionsError>(json);
                        }
                    }
                }
                catch (Exception ex)
                {
                    throw new ActionsException(string.Format("ServerErrorNoMeaningFulResponse", response.StatusCode), ex);
                }

                if (error != null)
                {
                    throw new ActionsException(error.Message, error.ErrorCode ?? ActionsErrorCodes.UNKNOWN, false);
                }
                else
                {
                    // Handle NotFound 404, without any ErrorCode.
                    if (response.StatusCode.Equals(HttpStatusCode.NotFound))
                    {
                        throw new ActionsException("ErrorMessageHTTP404", ActionsErrorCodes.ACTIONS_E_DOES_NOT_EXIST, false);
                    }
                }
            }

            // Couldn't determine Error information from response., throw exception with status code.
            throw new ActionsException(string.Format("ServerErrorNoMeaningFulResponse", response.StatusCode));
        }

        /// <summary>
        /// Send an HTTP request as an asynchronous operation using HttpClient and handles security exceptions.
        /// If UserCode to Actions calls are over https in future, this method will handle refreshing security.
        /// </summary>
        /// <param name="requestFunc">Delegate to get HTTP request message to send.</param>
        /// <param name="cancellationToken">The cancellation token to cancel operation.</param>
        /// <returns>The task object representing the asynchronous operation.</returns>
        private async Task<HttpResponseMessage> SendAsyncHandleSecurityExceptions(
            Func<HttpRequestMessage> requestFunc,
            CancellationToken cancellationToken)
        {
            HttpResponseMessage response = null;

            try
            {
                // Get the request using the Func as same request cannot be resent when retries are implemented.
                var request = requestFunc.Invoke();
                response = await this.httpClient.SendAsync(request, cancellationToken);
            }
            catch (AuthenticationException ex)
            {
                // TODO Log.
                Console.WriteLine(ex.ToString());
                throw;
            }
            catch (HttpRequestException ex)
            {
                // TODO Log.
                Console.WriteLine(ex.ToString());
                throw;
            }

            if (!response.IsSuccessStatusCode)
            {
                // RefreshSecurity Settings and try again,
                if (response.StatusCode == HttpStatusCode.Forbidden)
                {
                    // TODO Log
                    throw new AuthenticationException("Invalid client credentials");
                }
                else
                {
                    return response;
                }
            }
            else
            {
                return response;
            }
        }

        private string GetClientRequestIdWithCorrelation(string requestId)
        {
            // TODO: Add external correlations for tracing.
            return requestId;
        }

        private HttpClient CreateHttpClient()
        {
            // Chain Delegating Handlers.
            HttpMessageHandler pipeline = this.innerHandler;
            if (this.delegateHandlers != null)
            {
                for (var i = this.delegateHandlers.Count - 1; i >= 0; i--)
                {
                    var handler = this.delegateHandlers[i];
                    handler.InnerHandler = pipeline;
                    pipeline = handler;
                }
            }

            var httpClientInstance = new HttpClient(pipeline, true);
            if (this.clientSettings?.ClientTimeout != null)
            {
                httpClientInstance.Timeout = (TimeSpan)this.clientSettings.ClientTimeout;
            }

            return httpClientInstance;
        }
    }
}<|MERGE_RESOLUTION|>--- conflicted
+++ resolved
@@ -15,12 +15,9 @@
     using System.Text;
     using System.Threading;
     using System.Threading.Tasks;
-<<<<<<< HEAD
     using Microsoft.Actions.Actors.Communication;
     using Microsoft.Actions.Actors.Resources;
-=======
     using Microsoft.Actions.Actors.Runtime;
->>>>>>> 28cf5924
     using Newtonsoft.Json;
 
     /// <summary>
@@ -77,42 +74,45 @@
             throw new NotImplementedException();
         }
 
-<<<<<<< HEAD
         public Task<object> InvokeActorMethod(string actorId, string actorType, string methodName, byte[] messageHeader, byte[] messageBody, CancellationToken cancellationToken = default(CancellationToken))
         {
             var relativeUrl = $"{Constants.ActorRequestRelativeUrl}/{actorType}/{actorId}/{methodName}";
-
-=======
-        public Task<string> InvokeActorMethodAsync(string actorType, ActorId actorId, string methodName, string jsonPayload, CancellationToken cancellationToken = default(CancellationToken))
-        {
-            var relativeUri = $"v1.0/actors/{actorType}/{actorId}/{methodName}";
->>>>>>> 28cf5924
             var requestId = Guid.NewGuid().ToString();
 
             HttpRequestMessage RequestFunc()
             {
                 var request = new HttpRequestMessage()
                 {
-<<<<<<< HEAD
                     Method = HttpMethod.Post,
                     Content = new ByteArrayContent(messageBody),
                 };
 
                 request.Headers.Add(Constants.RequestHeaderName, Encoding.UTF8.GetString(messageHeader, 0, messageHeader.Length));
-=======
+                request.Content.Headers.ContentType = System.Net.Http.Headers.MediaTypeHeaderValue.Parse("application/json; charset=utf-8");
+                return request;
+            }
+
+            return Task.FromResult((object)this.SendAsync(RequestFunc, relativeUrl, requestId, cancellationToken));
+        }
+
+        public Task<string> InvokeActorMethodAsync(string actorType, ActorId actorId, string methodName, string jsonPayload, CancellationToken cancellationToken = default(CancellationToken))
+        {
+            var relativeUri = $"v1.0/actors/{actorType}/{actorId}/{methodName}";
+            var requestId = Guid.NewGuid().ToString();
+
+            HttpRequestMessage RequestFunc()
+            {
+                var request = new HttpRequestMessage()
+                {
                     Method = HttpMethod.Put,
                     Content = new StringContent(jsonPayload, Encoding.UTF8),
                 };
->>>>>>> 28cf5924
+
                 request.Content.Headers.ContentType = System.Net.Http.Headers.MediaTypeHeaderValue.Parse("application/json; charset=utf-8");
                 return request;
             }
 
-<<<<<<< HEAD
-            return Task.FromResult((object)this.SendAsync(RequestFunc, relativeUrl, requestId, cancellationToken));
-=======
             return this.SendAsyncGetResponseAsRawJson(RequestFunc, relativeUri, requestId, cancellationToken);
->>>>>>> 28cf5924
         }
 
         /// <summary>
@@ -122,12 +122,8 @@
         /// <param name="relativeUri">The relative URI.</param>
         /// <param name="requestId">Request Id for corelation.</param>
         /// <param name="cancellationToken">The cancellation token.</param>
-<<<<<<< HEAD
         /// <returns>The payload of the GET response.</returns>
         internal async Task<HttpResponseMessage> SendAsync(
-=======
-        internal async Task SendAsync(
->>>>>>> 28cf5924
             Func<HttpRequestMessage> requestFunc,
             string relativeUri,
             string requestId,
