﻿// ------------------------------------------------------------
// Copyright (c) Microsoft Corporation. All rights reserved.
// Licensed under the MIT License (MIT). See License.txt in the repo root for license information.
// ------------------------------------------------------------

namespace Microsoft.Actions.Actors
{
    /// <summary>
    /// Contains Constant string values used by the library.
    /// </summary>
    internal class Constants
    {
        /// <summary>
        /// Constant string for request id in header.
        /// </summary>
        public const string RequestIdHeaderName = "X-ActionsRequestId";

        /// <summary>
        /// Constant string for request header name in header.
        /// </summary>
        public const string RequestHeaderName = "X-ActionsRequestHeader";

        /// <summary>
        /// Constant string for Environment Variable for Actions port.
        /// </summary>
        public const string ActionsPortEnvironmentVariable = "ACTIONSPORT";

        /// <summary>
        /// Constant string for Actors state management relative url.
        /// </summary>
<<<<<<< HEAD
        public const string ActorStateManagementRelativeUrl = "actions/state";

        /// <summary>
        /// Constant string for Actors Requests relative url.
        /// </summary>
        public const string ActorRequestRelativeUrl = "actors";

        public const string Namespace = "urn:actors";
=======
        public const string ActorStateManagementRelativeUrl = "actors/state";

        /// <summary>
        /// Local host Actions runtime endpoint..
        /// </summary>
        public const string ActionsEndpoint = "localhost";

        /// <summary>
        /// Default Actions runtime Port.
        /// </summary>
        public const string ActionsPort = "3500";

        /// <summary>
        /// Actions runtime version.
        /// </summary>
        public const string ActionsVersion = "v1.0";
>>>>>>> 28cf5924
    }
}<|MERGE_RESOLUTION|>--- conflicted
+++ resolved
@@ -28,7 +28,6 @@
         /// <summary>
         /// Constant string for Actors state management relative url.
         /// </summary>
-<<<<<<< HEAD
         public const string ActorStateManagementRelativeUrl = "actions/state";
 
         /// <summary>
@@ -37,8 +36,6 @@
         public const string ActorRequestRelativeUrl = "actors";
 
         public const string Namespace = "urn:actors";
-=======
-        public const string ActorStateManagementRelativeUrl = "actors/state";
 
         /// <summary>
         /// Local host Actions runtime endpoint..
@@ -54,6 +51,5 @@
         /// Actions runtime version.
         /// </summary>
         public const string ActionsVersion = "v1.0";
->>>>>>> 28cf5924
     }
 }