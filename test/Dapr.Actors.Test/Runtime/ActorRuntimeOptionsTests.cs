--- conflicted
+++ resolved
@@ -20,11 +20,7 @@
         {
             var actorType = typeof(TestActor);
             var actorTypeInformation = ActorTypeInformation.Get(actorType);
-<<<<<<< HEAD
-            var host = new ActorHost(actorTypeInformation, ActorId.CreateRandom(), JsonSerializerDefaults.Web, new LoggerFactory(), ActorProxy.DefaultProxyFactory, new DaprHttpInteractor());
-=======
             var host = new ActorHost(actorTypeInformation, ActorId.CreateRandom(), JsonSerializerDefaults.Web, new LoggerFactory(), ActorProxy.DefaultProxyFactory);
->>>>>>> 55e0dba8
             var actor = new TestActor(host);
 
             var activator = Mock.Of<ActorActivator>();
